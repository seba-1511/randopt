--- conflicted
+++ resolved
@@ -1,12 +1,6 @@
-<<<<<<< HEAD
 .PHONY: doc
-	
-all: hb
-=======
-
 
 all: example
->>>>>>> 77885441
 
 example:
 	python examples/simple.py
@@ -16,7 +10,7 @@
 	python examples/multi_params.py
 	roviz.py -e multi_params_example
 
-clean: 
+clean:
 	rm -rf randopt_results
 
 hb:
