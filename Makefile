.PHONY: doc

all: example

example:
	python examples/simple.py
	roviz.py -e simple_example

advanced:
	python examples/multi_params.py
	roviz.py -e multi_params_example

clean:
	rm -rf randopt_results

hb:
	python hb_example.py

dev:
	python setup.py develop

<<<<<<< HEAD
doc:
	rm -rf doc
	mkdir -p doc
	pydoc -w randopt
	pydoc -w randopt.experiment
	pydoc -w randopt.samplers
	mv *.html doc
=======
test:
	python -m unittest discover -s 'randopt/test' -p '*_tests.py'
>>>>>>> d18d3b01
<|MERGE_RESOLUTION|>--- conflicted
+++ resolved
@@ -19,7 +19,6 @@
 dev:
 	python setup.py develop
 
-<<<<<<< HEAD
 doc:
 	rm -rf doc
 	mkdir -p doc
@@ -27,7 +26,6 @@
 	pydoc -w randopt.experiment
 	pydoc -w randopt.samplers
 	mv *.html doc
-=======
+
 test:
-	python -m unittest discover -s 'randopt/test' -p '*_tests.py'
->>>>>>> d18d3b01
+	python -m unittest discover -s 'randopt/test' -p '*_tests.py'